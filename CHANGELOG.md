--- conflicted
+++ resolved
@@ -3,260 +3,6 @@
 Observes [Semantic Versioning](https://semver.org/spec/v2.0.0.html) standard and
 [Keep a Changelog](https://keepachangelog.com/en/1.0.0/) convention.
 
-<<<<<<< HEAD
 ## [0.1.0] - 2024-06-06
 
 + Feature - Pull from upstream staging for image processing / segmentation on a per-field basis
-=======
-## [0.10.0] - 2024-04-09
-
-+ Add - ROI mask creation widget
-+ Update documentation for using the included widgets in the package
-
-## [0.9.5] - 2024-03-22
-
-+ Add - pytest
-+ Fix - minor bugfix in tests
-+ Update - clean up notebook
-+ Update - Elements installed directly from GitHub instead of PyPI
-+ Update - Black formatting `tests`
-
-## [0.9.4] - 2024-02-05
-
-+ Fix - bugfix ingesting field xyz for mesoscan (multiROI) from ScanImage
-+ Update - make `output_dir` if not exist for `task_mode="trigger"`
-
-## [0.9.3] - 2024-01-29
-
-+ Update - DataJoint Elements to install from GitHub instead of PyPI
-+ Fix - `element-interface` required during package installation
-+ Fix - apply formatting with `black` across the repository
-
-## [0.9.2] - 2024-01-10
-
-+ Fix - Imports and attribute values in notebooks to resolve DataJoint errors
-
-## [0.9.1] - 2023-12-19
-
-+ Update - Tutorial notebook
-+ Fix - minor fixes in `setup.py` and `README`
-
-## [0.9.0] - 2023-10-13
-
-+ Add - Export to NWB and upload to DANDI
-
-## [0.8.1] - 2023-08-31
-
-+ Fix - Rename `get_image_files` to `get_calcium_imaging_files` where missed
-
-## [0.8.0] - 2023-08-08
-
-+ Update - Rename `get_image_files` to `get_calcium_imaging_files`, and update arguments
-+ Update - Remove CaImAn installation from the Dev Container due to memory limits of a free GitHub Codespace account
-+ Update - Installation instructions
-
-## [0.7.9] - 2023-07-27
-
-+ Update - GitHub Actions to run every Monday at 8am
-+ Update - Dev Container to install CaImAn and rename Docker image
-+ Update - `extras_require` to increment `element-interface` version
-+ Update - `extras_require` to include `caiman`, `sbxreader`, and `scanreader`
-
-## [0.7.8] - 2023-07-27
-
-+ Update - import statement for `prairie_view_loader` in `scan.py`
-
-## [0.7.7] - 2023-07-13
-
-+ Add - Environment variables for the Python version in the Dev Container
-+ Add - Versions for the VS Code extensions in the Dev Container
-
-## [0.7.6] - 2023-06-30
-
-+ Add - Null value for `package_version` in `imaging*` modules to patch bug
-+ Update - `tutorial.ipynb` notebook to insert values for nullable attributes
-
-## [0.7.5] - 2023-06-20
-
-+ Update - Requirements
-
-## [0.7.4] - 2023-06-19
-
-+ Add - Dev Container Docker image ID
-+ Update - Remove `.devcontainer/local/`
-+ Update - Move `docker compose up` command from `devcontainer.json` to README
-
-## [0.7.3] - 2023-06-09
-
-+ Fix - Output of cells within the `tutorial` notebook
-
-## [0.7.2] - 2023-06-08
-
-+ Update - `tutorial` notebook
-
-## [0.7.1] - 2023-06-07
-
-+ Fix - Docs to render notebooks
-+ Fix - `get_imaging_root_data_dir` function
-
-## [0.7.0] - 2023-06-06
-
-+ Update - Merge `workflow-calcium-imaging` into `element-calcium-imaging` PR [#135](https://github.com/datajoint/element-calcium-imaging/pull/135)
-+ Add - `extras_require` feature to `setup.py`
-+ Add - GitHub Actions that call reusable workflows in the `datajoint/.github` repository
-+ Update - Replace `get_nd2_files`, etc. functions with `get_image_files` function
-+ Add - `tutorial_pipeline.py` script for notebooks to import and activate schemas
-+ Update - Replace `reference.Equipment` with `lab.Device` table
-+ Update - Remove `demo_prepare.ipynb`
-+ Update - Rename `demo_run.ipynb` to `demo.ipynb`
-+ Update - `__init__.py` to use environment variables (if available) in place of `dj.config['custom']` values
-
-## [0.6.2] - 2023-05-22
-
-+ Add - CaImAn, Suite2p, and EXTRACT citations
-
-## [0.6.1] - 2023-05-15
-
-+ Update - Docs
-
-## [0.6.0] - 2023-05-15
-
-+ Add - Quality metrics
-+ Update - Docs and readme
-
-## [0.5.7] - 2023-05-11
-
-+ Fix - `.ipynb` dark mode output for all notebooks.
-+ Fix - Remove `GOOGLE_ANALYTICS_KEY` from `u24_element_release_call.yml`.
-
-## [0.5.6] - 2023-04-28
-
-+ Fix - `.ipynb` output in tutorials is not visible in dark mode.
-+ Fix - typos in docstrings.
-
-## [0.5.5] - 2023-04-06
-
-+ Update - Bump `element-interface` requirement to `0.5.1`.
-
-## [0.5.4] - 2023-03-08
-
-+ Add - Requirement for `ipywidgets`
-+ Update - Docker Compose file for docs release
-
-## [0.5.3] - 2023-02-23
-
-+ Add - spelling, markdown, and pre-commit config files
-+ Add - Notebook rendering to docs
-
-## [0.5.2] - 2023-01-11
-
-+ Bugfix - fix errors in ingesting single-plane PrairieView scans into `ScanInfo`
-+ Add - Optional installation of caiman and suite2p through pip
-
-## [0.5.1] - 2022-12-15
-
-+ Add - Imports for prairieview loader
-
-## [0.5.0] - 2022-12-14
-
-+ Add - Cell extraction with EXTRACT package
-
-## [0.4.2] - 2022-11-02
-
-+ Bugfix - Add plotting package to the requirements to generate the figures
-+ Add - Scan date parser from nd2 files
-
-## [0.4.1] - 2022-10-28
-
-+ Update - Bump version to trigger PyPI release to revert updates from incorrect tag
-
-## [0.4.0] - 2022-10-28
-
-+ Add - New schema `imaging_report` to compute and store figures from results
-+ Add - Widget to display figures
-
-## [0.3.0] - 2022-10-07
-
-+ Add - Reader for `Bruker PrairieView` acquisition system
-
-## [0.2.2] - 2022-09-28
-
-+ Update - Minor table explanation edits
-+ Update - Query simplifications
-+ Update - Minor code refactoring
-
-## [0.2.1] - 2022-09-12
-
-+ Bugfix - fix errors in auto generating new ProcessingTask
-
-## [0.2.0] - 2022-07-01
-
-+ Add - Imaging module (imaging_preprocess.py) for pre-processing steps
-
-## [0.1.0] - 2022-06-29
-
-+ Add - Support for element-interface
-+ Add - Trigger Suite2p and CaImAn
-+ Add - Imaging module for no curation
-+ Add - Support for Nikon acquisition system
-+ Add - `scan_datetime` and `scan_duration` attributes
-+ Add - Estimate for scan duration
-+ Add - Citation section to README
-+ Update - Move background file to elements.datajoint.org
-+ Add - Adopt black formatting into code base
-
-## [0.1.0b0] - 2021-05-07
-
-+ Update - First beta release
-
-## [0.1.0a4] - 2021-05-07
-
-+ Update - Add workaround to handle DataJoint 0.13.* [issue #914](https://github.com/datajoint/datajoint-python/issues/914)
-
-## 0.1.0a3 - 2021-05-03
-
-+ Add - GitHub Action release process
-+ Add - `scan` and `imaging` modules
-+ Add - Readers for `ScanImage`, `ScanBox`, `Suite2p`, `CaImAn`
-
-[0.10.0]: https://github.com/datajoint/element-calcium-imaging/releases/tag/0.10.0
-[0.9.5]: https://github.com/datajoint/element-calcium-imaging/releases/tag/0.9.5
-[0.9.4]: https://github.com/datajoint/element-calcium-imaging/releases/tag/0.9.4
-[0.9.3]: https://github.com/datajoint/element-calcium-imaging/releases/tag/0.9.3
-[0.9.2]: https://github.com/datajoint/element-calcium-imaging/releases/tag/0.9.2
-[0.9.1]: https://github.com/datajoint/element-calcium-imaging/releases/tag/0.9.1
-[0.9.0]: https://github.com/datajoint/element-calcium-imaging/releases/tag/0.9.0
-[0.8.1]: https://github.com/datajoint/element-calcium-imaging/releases/tag/0.8.1
-[0.8.0]: https://github.com/datajoint/element-calcium-imaging/releases/tag/0.8.0
-[0.7.9]: https://github.com/datajoint/element-calcium-imaging/releases/tag/0.7.9
-[0.7.8]: https://github.com/datajoint/element-calcium-imaging/releases/tag/0.7.8
-[0.7.7]: https://github.com/datajoint/element-calcium-imaging/releases/tag/0.7.7
-[0.7.6]: https://github.com/datajoint/element-calcium-imaging/releases/tag/0.7.6
-[0.7.5]: https://github.com/datajoint/element-calcium-imaging/releases/tag/0.7.5
-[0.7.4]: https://github.com/datajoint/element-calcium-imaging/releases/tag/0.7.4
-[0.7.3]: https://github.com/datajoint/element-calcium-imaging/releases/tag/0.7.3
-[0.7.2]: https://github.com/datajoint/element-calcium-imaging/releases/tag/0.7.2
-[0.7.1]: https://github.com/datajoint/element-calcium-imaging/releases/tag/0.7.1
-[0.7.0]: https://github.com/datajoint/element-calcium-imaging/releases/tag/0.7.0
-[0.6.2]: https://github.com/datajoint/element-calcium-imaging/releases/tag/0.6.2
-[0.6.1]: https://github.com/datajoint/element-calcium-imaging/releases/tag/0.6.1
-[0.6.0]: https://github.com/datajoint/element-calcium-imaging/releases/tag/0.6.0
-[0.5.7]: https://github.com/datajoint/element-calcium-imaging/releases/tag/0.5.7
-[0.5.6]: https://github.com/datajoint/element-calcium-imaging/releases/tag/0.5.6
-[0.5.5]: https://github.com/datajoint/element-calcium-imaging/releases/tag/0.5.5
-[0.5.4]: https://github.com/datajoint/element-calcium-imaging/releases/tag/0.5.4
-[0.5.3]: https://github.com/datajoint/element-calcium-imaging/releases/tag/0.5.3
-[0.5.2]: https://github.com/datajoint/element-calcium-imaging/releases/tag/0.5.2
-[0.5.1]: https://github.com/datajoint/element-calcium-imaging/releases/tag/0.5.1
-[0.5.0]: https://github.com/datajoint/element-calcium-imaging/releases/tag/0.5.0
-[0.4.2]: https://github.com/datajoint/element-calcium-imaging/releases/tag/0.4.2
-[0.4.1]: https://github.com/datajoint/element-calcium-imaging/releases/tag/0.4.1
-[0.4.0]: https://github.com/datajoint/element-calcium-imaging/releases/tag/0.4.0
-[0.3.0]: https://github.com/datajoint/element-calcium-imaging/releases/tag/0.3.0
-[0.2.2]: https://github.com/datajoint/element-calcium-imaging/releases/tag/0.2.2
-[0.2.1]: https://github.com/datajoint/element-calcium-imaging/releases/tag/0.2.1
-[0.2.0]: https://github.com/datajoint/element-calcium-imaging/releases/tag/0.2.0
-[0.1.0]: https://github.com/datajoint/element-calcium-imaging/releases/tag/0.1.0
-[0.1.0b0]: https://github.com/datajoint/element-calcium-imaging/releases/tag/0.1.0b0
-[0.1.0a4]: https://github.com/datajoint/element-calcium-imaging/releases/tag/0.1.0a4
->>>>>>> c8805a54
