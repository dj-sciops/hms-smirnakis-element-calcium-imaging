# Changelog

Observes [Semantic Versioning](https://semver.org/spec/v2.0.0.html) standard and
[Keep a Changelog](https://keepachangelog.com/en/1.0.0/) convention.

<<<<<<< HEAD
## [0.7.8] - 2023-07-25

+ Update - GitHub Actions to run every Monday at 8am
+ Update - `extras_require` to include `caiman`, `sbxreader`, and `scanreader`
=======
## [0.7.8] - 2023-07-23

+ Update - import statement for `prairie_view_loader` in `scan.py`
>>>>>>> 72175987

## [0.7.7] - 2023-07-13

+ Add - Environment variables for the Python version in the Dev Container
+ Add - Versions for the VS Code extensions in the Dev Container

## [0.7.6] - 2023-06-30

+ Add - Null value for `package_version` in `imaging*` modules to patch bug
+ Update - `tutorial.ipynb` notebook to insert values for nullable attributes

## [0.7.5] - 2023-06-20

+ Update - Requirements

## [0.7.4] - 2023-06-19

+ Add - Dev Container Docker image ID
+ Update - Remove `.devcontainer/local/`
+ Update - Move `docker compose up` command from `devcontainer.json` to README

## [0.7.3] - 2023-06-09

+ Fix - Output of cells within the `tutorial` notebook

## [0.7.2] - 2023-06-08

+ Update - `tutorial` notebook

## [0.7.1] - 2023-06-07

+ Fix - Docs to render notebooks
+ Fix - `get_imaging_root_data_dir` function

## [0.7.0] - 2023-06-06

+ Update - Merge `workflow-calcium-imaging` into `element-calcium-imaging` PR [#135](https://github.com/datajoint/element-calcium-imaging/pull/135)
+ Add - `extras_require` feature to `setup.py`
+ Add - GitHub Actions that call reusable workflows in the `datajoint/.github` repository
+ Update - Replace `get_nd2_files`, etc. functions with `get_image_files` function
+ Add - `tutorial_pipeline.py` script for notebooks to import and activate schemas
+ Update - Replace `reference.Equipment` with `lab.Device` table
+ Update - Remove `demo_prepare.ipynb`
+ Update - Rename `demo_run.ipynb` to `demo.ipynb`
+ Update - `__init__.py` to use environment variables (if available) in place of `dj.config['custom']` values

## [0.6.2] - 2023-05-22

+ Add - CaImAn, Suite2p, and EXTRACT citations

## [0.6.1] - 2023-05-15

+ Update - Docs

## [0.6.0] - 2023-05-15

+ Add - Quality metrics
+ Update - Docs and readme

## [0.5.7] - 2023-05-11

+ Fix - `.ipynb` dark mode output for all notebooks.
+ Fix - Remove `GOOGLE_ANALYTICS_KEY` from `u24_element_release_call.yml`.

## [0.5.6] - 2023-04-28

+ Fix - `.ipynb` output in tutorials is not visible in dark mode.
+ Fix - typos in docstrings.

## [0.5.5] - 2023-04-06

+ Update - Bump `element-interface` requirement to `0.5.1`.

## [0.5.4] - 2023-03-08

+ Add - Requirement for `ipywidgets`
+ Update - Docker Compose file for docs release

## [0.5.3] - 2023-02-23

+ Add - spelling, markdown, and pre-commit config files
+ Add - Notebook rendering to docs

## [0.5.2] - 2023-01-11

+ Bugfix - fix errors in ingesting single-plane PrairieView scans into `ScanInfo`
+ Add - Optional installation of caiman and suite2p through pip

## [0.5.1] - 2022-12-15

+ Add - Imports for prairieview loader

## [0.5.0] - 2022-12-14

+ Add - Cell extraction with EXTRACT package

## [0.4.2] - 2022-11-02

+ Bugfix - Add plotting package to the requirements to generate the figures
+ Add - Scan date parser from nd2 files

## [0.4.1] - 2022-10-28

+ Update - Bump version to trigger PyPI release to revert updates from incorrect tag

## [0.4.0] - 2022-10-28

+ Add - New schema `imaging_report` to compute and store figures from results
+ Add - Widget to display figures

## [0.3.0] - 2022-10-07

+ Add - Reader for `Bruker PrairieView` acquisition system

## [0.2.2] - 2022-09-28

+ Update - Minor table explanation edits
+ Update - Query simplifications
+ Update - Minor code refactoring

## [0.2.1] - 2022-09-12

+ Bugfix - fix errors in auto generating new ProcessingTask

## [0.2.0] - 2022-07-01

+ Add - Imaging module (imaging_preprocess.py) for pre-processing steps

## [0.1.0] - 2022-06-29

+ Add - Support for element-interface
+ Add - Trigger Suite2p and CaImAn
+ Add - Imaging module for no curation
+ Add - Support for Nikon acquisition system
+ Add - `scan_datetime` and `scan_duration` attributes
+ Add - Estimate for scan duration
+ Add - Citation section to README
+ Update - Move background file to elements.datajoint.org
+ Add - Adopt black formatting into code base

## [0.1.0b0] - 2021-05-07

+ Update - First beta release

## [0.1.0a4] - 2021-05-07

+ Update - Add workaround to handle DataJoint 0.13.* [issue #914](https://github.com/datajoint/datajoint-python/issues/914)

## 0.1.0a3 - 2021-05-03

+ Add - GitHub Action release process
+ Add - `scan` and `imaging` modules
+ Add - Readers for `ScanImage`, `ScanBox`, `Suite2p`, `CaImAn`

[0.7.8]: https://github.com/datajoint/element-calcium-imaging/releases/tag/0.7.8
[0.7.7]: https://github.com/datajoint/element-calcium-imaging/releases/tag/0.7.7
[0.7.6]: https://github.com/datajoint/element-calcium-imaging/releases/tag/0.7.6
[0.7.5]: https://github.com/datajoint/element-calcium-imaging/releases/tag/0.7.5
[0.7.4]: https://github.com/datajoint/element-calcium-imaging/releases/tag/0.7.4
[0.7.3]: https://github.com/datajoint/element-calcium-imaging/releases/tag/0.7.3
[0.7.2]: https://github.com/datajoint/element-calcium-imaging/releases/tag/0.7.2
[0.7.1]: https://github.com/datajoint/element-calcium-imaging/releases/tag/0.7.1
[0.7.0]: https://github.com/datajoint/element-calcium-imaging/releases/tag/0.7.0
[0.6.2]: https://github.com/datajoint/element-calcium-imaging/releases/tag/0.6.2
[0.6.1]: https://github.com/datajoint/element-calcium-imaging/releases/tag/0.6.1
[0.6.0]: https://github.com/datajoint/element-calcium-imaging/releases/tag/0.6.0
[0.5.7]: https://github.com/datajoint/element-calcium-imaging/releases/tag/0.5.7
[0.5.6]: https://github.com/datajoint/element-calcium-imaging/releases/tag/0.5.6
[0.5.5]: https://github.com/datajoint/element-calcium-imaging/releases/tag/0.5.5
[0.5.4]: https://github.com/datajoint/element-calcium-imaging/releases/tag/0.5.4
[0.5.3]: https://github.com/datajoint/element-calcium-imaging/releases/tag/0.5.3
[0.5.2]: https://github.com/datajoint/element-calcium-imaging/releases/tag/0.5.2
[0.5.1]: https://github.com/datajoint/element-calcium-imaging/releases/tag/0.5.1
[0.5.0]: https://github.com/datajoint/element-calcium-imaging/releases/tag/0.5.0
[0.4.2]: https://github.com/datajoint/element-calcium-imaging/releases/tag/0.4.2
[0.4.1]: https://github.com/datajoint/element-calcium-imaging/releases/tag/0.4.1
[0.4.0]: https://github.com/datajoint/element-calcium-imaging/releases/tag/0.4.0
[0.3.0]: https://github.com/datajoint/element-calcium-imaging/releases/tag/0.3.0
[0.2.2]: https://github.com/datajoint/element-calcium-imaging/releases/tag/0.2.2
[0.2.1]: https://github.com/datajoint/element-calcium-imaging/releases/tag/0.2.1
[0.2.0]: https://github.com/datajoint/element-calcium-imaging/releases/tag/0.2.0
[0.1.0]: https://github.com/datajoint/element-calcium-imaging/releases/tag/0.1.0
[0.1.0b0]: https://github.com/datajoint/element-calcium-imaging/releases/tag/0.1.0b0
[0.1.0a4]: https://github.com/datajoint/element-calcium-imaging/releases/tag/0.1.0a4<|MERGE_RESOLUTION|>--- conflicted
+++ resolved
@@ -3,16 +3,15 @@
 Observes [Semantic Versioning](https://semver.org/spec/v2.0.0.html) standard and
 [Keep a Changelog](https://keepachangelog.com/en/1.0.0/) convention.
 
-<<<<<<< HEAD
-## [0.7.8] - 2023-07-25
+## [0.7.9] - 2023-07-27
 
 + Update - GitHub Actions to run every Monday at 8am
++ Update - Increment `element-interface` version
 + Update - `extras_require` to include `caiman`, `sbxreader`, and `scanreader`
-=======
-## [0.7.8] - 2023-07-23
+
+## [0.7.8] - 2023-07-27
 
 + Update - import statement for `prairie_view_loader` in `scan.py`
->>>>>>> 72175987
 
 ## [0.7.7] - 2023-07-13
 
@@ -167,6 +166,7 @@
 + Add - `scan` and `imaging` modules
 + Add - Readers for `ScanImage`, `ScanBox`, `Suite2p`, `CaImAn`
 
+[0.7.9]: https://github.com/datajoint/element-calcium-imaging/releases/tag/0.7.9
 [0.7.8]: https://github.com/datajoint/element-calcium-imaging/releases/tag/0.7.8
 [0.7.7]: https://github.com/datajoint/element-calcium-imaging/releases/tag/0.7.7
 [0.7.6]: https://github.com/datajoint/element-calcium-imaging/releases/tag/0.7.6
