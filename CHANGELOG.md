--- conflicted
+++ resolved
@@ -3,11 +3,6 @@
 Observes [Semantic Versioning](https://semver.org/spec/v2.0.0.html) standard and
 [Keep a Changelog](https://keepachangelog.com/en/1.0.0/) convention.
 
-<<<<<<< HEAD
-## [0.4.0] - 2023-03-17
-
-+ Add - 60 minute tutorial notebook using CodeSpaces and DevContainers
-=======
 ## [0.4.1] - 2023-05-15
 
 + Add - Quality metrics Jupyter notebook
@@ -18,7 +13,6 @@
 + Add - Pytests for quality metrics
 + Update - Dev Containers, and remove previous Docker and Compose files
 + Update - Suite2p version
->>>>>>> 278408b3
 
 ## [0.3.1] - 2023-03-09
 
@@ -71,10 +65,7 @@
 + Add - Containerization for pytests
 + Comment - Phase previously designated 0.1.0 -> 0.0.0
 
-<<<<<<< HEAD
-=======
 [0.4.1]: https://github.com/datajoint/workflow-calcium-imaging/releases/tag/0.4.1
->>>>>>> 278408b3
 [0.4.0]: https://github.com/datajoint/workflow-calcium-imaging/releases/tag/0.4.0
 [0.3.1]: https://github.com/datajoint/workflow-calcium-imaging/releases/tag/0.3.1
 [0.3.0]: https://github.com/datajoint/workflow-calcium-imaging/releases/tag/0.3.0
