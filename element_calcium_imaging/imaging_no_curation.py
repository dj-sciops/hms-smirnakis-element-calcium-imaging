--- conflicted
+++ resolved
@@ -874,35 +874,7 @@
                 }
             )
 
-<<<<<<< HEAD
-            is3D = caiman_dataset.is3D
-            if not caiman_dataset.is_pw_rigid:
-                # -- rigid motion correction --
-                rigid_correction = {
-                    **key,
-                    "x_shifts": caiman_dataset.motion_correction["x_shifts"][0, :],
-                    "y_shifts": caiman_dataset.motion_correction["y_shifts"][0, :],
-                    "z_shifts": (
-                        caiman_dataset.motion_correction["z_shifts"][0, :]
-                        if is3D
-                        else np.full_like(
-                            caiman_dataset.motion_correction["x_shifts"][0, :],
-                            0,
-                        )
-                    ),
-                    "x_std": caiman_dataset.motion_correction["x_std"],
-                    "y_std": caiman_dataset.motion_correction["y_std"],
-                    "z_std": (
-                        caiman_dataset.motion_correction["z_std"] if is3D else np.nan
-                    ),
-                    "outlier_frames": None,
-                }
-
-                self.RigidMotionCorrection.insert1(rigid_correction)
-            else:
-=======
             if caiman_dataset.is_pw_rigid:
->>>>>>> a0bb444a
                 # -- non-rigid motion correction --
                 (
                     nonrigid_correction,
@@ -930,29 +902,10 @@
                 }
                 for fkey, ref_image, ave_img, corr_img, max_img in zip(
                     field_keys,
-<<<<<<< HEAD
-                    caiman_dataset.motion_correction["reference_image"].transpose(
-                        2, 0, 1
-                    )
-                    if is3D
-                    else caiman_dataset.ref_image,
-                    caiman_dataset.motion_correction["average_image"].transpose(2, 0, 1)
-                    if is3D
-                    else caiman_dataset.mean_image,
-                    caiman_dataset.motion_correction["correlation_image"].transpose(
-                        2, 0, 1
-                    )
-                    if is3D
-                    else caiman_dataset.correlation_map,
-                    caiman_dataset.motion_correction["max_image"].transpose(2, 0, 1)
-                    if is3D
-                    else caiman_dataset.max_proj_image,
-=======
                     caiman_dataset.ref_image,
                     caiman_dataset.mean_image,
                     caiman_dataset.correlation_map,
                     caiman_dataset.max_proj_image,
->>>>>>> a0bb444a
                 )
             ]
             self.Summary.insert(summary_images)
@@ -1092,18 +1045,6 @@
                         "mask_weights": mask["mask_weights"],
                     }
                 )
-<<<<<<< HEAD
-                # if caiman_dataset.cnmf.estimates.idx_components is not None:
-                #     if mask["mask_id"] in caiman_dataset.cnmf.estimates.idx_components:
-                #         cells.append(
-                #             {
-                #                 **key,
-                #                 "mask_classification_method": "caiman_default_classifier",
-                #                 "mask": mask["mask_id"],
-                #                 "mask_type": "soma",
-                #             }
-                #         )
-=======
                 if mask["accepted"]:
                     cells.append(
                         {
@@ -1113,7 +1054,6 @@
                             "mask_type": "soma",
                         }
                     )
->>>>>>> a0bb444a
 
             self.insert1(key)
             self.Mask.insert(masks, ignore_extra_fields=True)
