import datajoint as dj
import numpy as np
import pathlib
import os
import inspect
import importlib
from element_interface.utils import find_full_path, dict_to_uuid, find_root_directory

from . import scan
from .scan import (
    get_imaging_root_data_dir,
    get_processed_root_data_dir,
    get_scan_image_files,
    get_scan_box_files,
    get_nd2_files,
)

schema = dj.Schema()

_linking_module = None


def activate(
    imaging_schema_name,
    scan_schema_name=None,
    *,
    create_schema=True,
    create_tables=True,
    linking_module=None,
):
    """
    activate(imaging_schema_name, *, scan_schema_name=None, create_schema=True, create_tables=True, linking_module=None)
        :param imaging_schema_name: schema name on the database server to activate the `imaging` module
        :param scan_schema_name: schema name on the database server to activate the `scan` module
         - may be omitted if the `scan` module is already activated
        :param create_schema: when True (default), create schema in the database if it does not yet exist.
        :param create_tables: when True (default), create tables in the database if they do not yet exist.
        :param linking_module: a module name or a module containing the
         required dependencies to activate the `imaging` module:
         + all that are required by the `scan` module
    """

    if isinstance(linking_module, str):
        linking_module = importlib.import_module(linking_module)
    assert inspect.ismodule(
        linking_module
    ), "The argument 'dependency' must be a module's name or a module"

    global _linking_module
    _linking_module = linking_module

    scan.activate(
        scan_schema_name,
        create_schema=create_schema,
        create_tables=create_tables,
        linking_module=linking_module,
    )
    schema.activate(
        imaging_schema_name,
        create_schema=create_schema,
        create_tables=create_tables,
        add_objects=_linking_module.__dict__,
    )


# -------------- Table declarations --------------


@schema
class ProcessingMethod(dj.Lookup):
    definition = """  #  Method, package, analysis suite used for processing of calcium imaging data (e.g. Suite2p, CaImAn, etc.)
    processing_method: char(8)
    ---
    processing_method_desc: varchar(1000)
    """

    contents = [
        ("suite2p", "suite2p analysis suite"),
        ("caiman", "caiman analysis suite"),
    ]


@schema
class ProcessingParamSet(dj.Lookup):
    definition = """  #  Parameter set used for processing of calcium imaging data
    paramset_idx:  smallint
    ---
    -> ProcessingMethod
    paramset_desc: varchar(128)
    param_set_hash: uuid
    unique index (param_set_hash)
    params: longblob  # dictionary of all applicable parameters
    """

    @classmethod
    def insert_new_params(
        cls, processing_method: str, paramset_idx: int, paramset_desc: str, params: dict
    ):
        param_dict = {
            "processing_method": processing_method,
            "paramset_idx": paramset_idx,
            "paramset_desc": paramset_desc,
            "params": params,
            "param_set_hash": dict_to_uuid(params),
        }
        q_param = cls & {"param_set_hash": param_dict["param_set_hash"]}

        if q_param:  # If the specified param-set already exists
            pname = q_param.fetch1("paramset_idx")
            if pname == paramset_idx:  # If the existed set has the same name: job done
                return
            else:  # If not same name: human error, trying to add the same paramset with different name
                raise dj.DataJointError(
                    "The specified param-set already exists - name: {}".format(pname)
                )
        else:
            cls.insert1(param_dict)


@schema
class CellCompartment(dj.Lookup):
    definition = """  # Cell compartments that can be imaged
    cell_compartment         : char(16)
    """

    contents = zip(["axon", "soma", "bouton"])


@schema
class MaskType(dj.Lookup):
    definition = """ # Possible classifications for a segmented mask
    mask_type        : varchar(16)
    """

    contents = zip(["soma", "axon", "dendrite", "neuropil", "artefact", "unknown"])


# -------------- Trigger a processing routine --------------


@schema
class ProcessingTask(dj.Manual):
    definition = """  # Manual table for defining a processing task ready to be run
    -> scan.Scan
    -> ProcessingParamSet
    ---
    processing_output_dir: varchar(255)         #  output directory of the processed scan relative to root data directory
    task_mode='load': enum('load', 'trigger')   # 'load': load computed analysis results, 'trigger': trigger computation
    """

    @classmethod
    def infer_output_dir(cls, scan_key, relative=False, mkdir=False):
        image_locators = {
            "NIS": get_nd2_files,
            "ScanImage": get_scan_image_files,
            "Scanbox": get_scan_box_files,
        }
        image_locator = image_locators[(scan.Scan & scan_key).fetch1("acq_software")]

        scan_dir = find_full_path(
            get_imaging_root_data_dir(), image_locator(scan_key)[0]
        ).parent
        root_dir = find_root_directory(get_imaging_root_data_dir(), scan_dir)

        paramset_key = ProcessingParamSet.fetch1()
        processed_dir = pathlib.Path(get_processed_root_data_dir())
        output_dir = (
            processed_dir
            / scan_dir.relative_to(root_dir)
            / f'{paramset_key["processing_method"]}_{paramset_key["paramset_idx"]}'
        )

        if mkdir:
            output_dir.mkdir(parents=True, exist_ok=True)

        return output_dir.relative_to(processed_dir) if relative else output_dir

    @classmethod
    def generate(cls, scan_key, task_mode):
        """
        Method to auto-generate ProcessingTask entries for a particular Scan using a default paramater set.
        """

        default_paramset_idx = os.environ.get("CALCIUM_PARAMSET") or os.environ.get("DEFAULT_PARAMSET_IDX", 0)

        output_dir = cls.infer_output_dir(scan_key, relative=False, mkdir=True)

        method = (ProcessingParamSet & {"paramset_idx": default_paramset_idx}).fetch1(
            "processing_method"
        )

        try:
            if method == "suite2p":
                from element_interface import suite2p_loader

                loaded_dataset = suite2p_loader.Suite2p(output_dir)
            elif method == "caiman":
                from element_interface import caiman_loader

                loaded_dataset = caiman_loader.CaImAn(output_dir)
            else:
                raise NotImplementedError(
                    "Unknown/unimplemented method: {}".format(method)
                )
        except FileNotFoundError:
            task_mode = "trigger"
        else:
            task_mode = "load"

        cls.insert1(
            {
                **scan_key,
                "paramset_idx": default_paramset_idx,
                "processing_output_dir": output_dir,
                "task_mode": task_mode,
            }
        )
    
    auto_generate_entries = generate


@schema
class Processing(dj.Computed):
    definition = """  # Processing Procedure
    -> ProcessingTask
    ---
    processing_time     : datetime  # time of generation of this set of processed, segmented results
    package_version=''  : varchar(16)
    """

    # Run processing only on Scan with ScanInfo inserted
    @property
    def key_source(self):
        return ProcessingTask & scan.ScanInfo

    def make(self, key):
        task_mode, output_dir = (ProcessingTask & key).fetch1(
            "task_mode", "processing_output_dir"
        )

        output_dir = find_full_path(get_imaging_root_data_dir(), output_dir).as_posix()
        if not output_dir:
            output_dir = ProcessingTask.infer_output_dir(key, relative=True, mkdir=True)
            # update processing_output_dir
            ProcessingTask.update1(
                {**key, "processing_output_dir": output_dir.as_posix()}
            )

        if task_mode == "load":
            method, imaging_dataset = get_loader_result(key, ProcessingTask)
            if method == "suite2p":
                if (scan.ScanInfo & key).fetch1("nrois") > 0:
                    raise NotImplementedError(
                        f"Suite2p ingestion error - Unable to handle"
                        f" ScanImage multi-ROI scanning mode yet"
                    )
                suite2p_dataset = imaging_dataset
                key = {**key, "processing_time": suite2p_dataset.creation_time}
            elif method == "caiman":
                caiman_dataset = imaging_dataset
                key = {**key, "processing_time": caiman_dataset.creation_time}
            else:
                raise NotImplementedError("Unknown method: {}".format(method))
        elif task_mode == "trigger":

            method = (ProcessingParamSet & key).fetch1("processing_method")

            image_files = (scan.ScanInfo.ScanFile & key).fetch("file_path")
            image_files = [
                find_full_path(get_imaging_root_data_dir(), image_file)
                for image_file in image_files
            ]

            if method == "suite2p":
                import suite2p

                suite2p_params = (ProcessingParamSet & key).fetch1("params")
                suite2p_params["save_path0"] = output_dir
<<<<<<< HEAD
                suite2p_params["fs"] = (scan.ScanInfo & key).fetch1("fps")
=======
                suite2p_params["fs"] = (
                    scan.ScanInfo & key
                ).fetch1("fps")
>>>>>>> 164f9d49

                input_format = pathlib.Path(image_files[0]).suffix
                suite2p_params["input_format"] = input_format[1:]

                suite2p_paths = {
                    "data_path": [image_files[0].parent.as_posix()],
                    "tiff_list": [f.as_posix() for f in image_files],
                }

                suite2p.run_s2p(ops=suite2p_params, db=suite2p_paths)  # Run suite2p

                _, imaging_dataset = get_loader_result(key, ProcessingTask)
                suite2p_dataset = imaging_dataset
                key = {**key, "processing_time": suite2p_dataset.creation_time}

            elif method == "caiman":
                from element_interface.run_caiman import run_caiman

<<<<<<< HEAD
                params = (ProcessingParamSet & key).fetch1("params")
                sampling_rate = (scan.ScanInfo & key).fetch1("fps")

                ndepths = (scan.ScanInfo & key).fetch1("ndepths")
=======
                params = (ProcessingTask * ProcessingParamSet & key).fetch1("params")
                sampling_rate, ndepths = (
                    scan.ScanInfo & key
                ).fetch1("fps", "ndepths")
>>>>>>> 164f9d49

                is3D = bool(ndepths > 1)
                if is3D:
                    raise NotImplementedError(
                        "Caiman pipeline is not capable of analyzing 3D scans at the moment."
                    )
                run_caiman(
                    file_paths=[f.as_posix() for f in image_files],
                    parameters=params,
                    sampling_rate=sampling_rate,
                    output_dir=output_dir,
                    is3D=is3D,
                )

                _, imaging_dataset = get_loader_result(key, ProcessingTask)
                caiman_dataset = imaging_dataset
                key["processing_time"] = caiman_dataset.creation_time

        else:
            raise ValueError(f"Unknown task mode: {task_mode}")

        self.insert1(key)


# -------------- Motion Correction --------------


@schema
class MotionCorrection(dj.Imported):
    definition = """  #  Results of motion correction performed on the imaging data
    -> Processing
    ---
    -> scan.Channel.proj(motion_correct_channel='channel') # channel used for motion correction in this processing task
    """

    class RigidMotionCorrection(dj.Part):
        definition = """  # Details of rigid motion correction performed on the imaging data
        -> master
        ---
        outlier_frames=null : longblob  # mask with true for frames with outlier shifts (already corrected)
        y_shifts            : longblob  # (pixels) y motion correction shifts
        x_shifts            : longblob  # (pixels) x motion correction shifts
        z_shifts=null       : longblob  # (pixels) z motion correction shifts (z-drift) 
        y_std               : float     # (pixels) standard deviation of y shifts across all frames
        x_std               : float     # (pixels) standard deviation of x shifts across all frames
        z_std=null          : float     # (pixels) standard deviation of z shifts across all frames
        """

    class NonRigidMotionCorrection(dj.Part):
        """
        Piece-wise rigid motion correction
        - tile the FOV into multiple 3D blocks/patches
        """

        definition = """  # Details of non-rigid motion correction performed on the imaging data
        -> master
        ---
        outlier_frames=null             : longblob      # mask with true for frames with outlier shifts (already corrected)
        block_height                    : int           # (pixels)
        block_width                     : int           # (pixels)
        block_depth                     : int           # (pixels)
        block_count_y                   : int           # number of blocks tiled in the y direction
        block_count_x                   : int           # number of blocks tiled in the x direction
        block_count_z                   : int           # number of blocks tiled in the z direction
        """

    class Block(dj.Part):
        definition = """  # FOV-tiled blocks used for non-rigid motion correction
        -> master.NonRigidMotionCorrection
        block_id        : int
        ---
        block_y         : longblob  # (y_start, y_end) in pixel of this block
        block_x         : longblob  # (x_start, x_end) in pixel of this block
        block_z         : longblob  # (z_start, z_end) in pixel of this block
        y_shifts        : longblob  # (pixels) y motion correction shifts for every frame
        x_shifts        : longblob  # (pixels) x motion correction shifts for every frame
        z_shifts=null   : longblob  # (pixels) x motion correction shifts for every frame
        y_std           : float     # (pixels) standard deviation of y shifts across all frames
        x_std           : float     # (pixels) standard deviation of x shifts across all frames
        z_std=null      : float     # (pixels) standard deviation of z shifts across all frames
        """

    class Summary(dj.Part):
        definition = """ # Summary images for each field and channel after corrections
        -> master
        -> scan.ScanInfo.Field
        ---
        ref_image               : longblob  # image used as alignment template
        average_image           : longblob  # mean of registered frames
        correlation_image=null  : longblob  # correlation map (computed during cell detection)
        max_proj_image=null     : longblob  # max of registered frames
        """

    def make(self, key):
        method, imaging_dataset = get_loader_result(key, ProcessingTask)

        field_keys, _ = (scan.ScanInfo.Field & key).fetch(
            "KEY", "field_z", order_by="field_z"
        )

        if method == "suite2p":
            suite2p_dataset = imaging_dataset

            motion_correct_channel = suite2p_dataset.planes[0].alignment_channel

            # ---- iterate through all s2p plane outputs ----
            rigid_correction, nonrigid_correction, nonrigid_blocks = {}, {}, {}
            summary_images = []
            for idx, (plane, s2p) in enumerate(suite2p_dataset.planes.items()):
                # -- rigid motion correction --
                if idx == 0:
                    rigid_correction = {
                        **key,
                        "y_shifts": s2p.ops["yoff"],
                        "x_shifts": s2p.ops["xoff"],
                        "z_shifts": np.full_like(s2p.ops["xoff"], 0),
                        "y_std": np.nanstd(s2p.ops["yoff"]),
                        "x_std": np.nanstd(s2p.ops["xoff"]),
                        "z_std": np.nan,
                        "outlier_frames": s2p.ops["badframes"],
                    }
                else:
                    rigid_correction["y_shifts"] = np.vstack(
                        [rigid_correction["y_shifts"], s2p.ops["yoff"]]
                    )
                    rigid_correction["y_std"] = np.nanstd(
                        rigid_correction["y_shifts"].flatten()
                    )
                    rigid_correction["x_shifts"] = np.vstack(
                        [rigid_correction["x_shifts"], s2p.ops["xoff"]]
                    )
                    rigid_correction["x_std"] = np.nanstd(
                        rigid_correction["x_shifts"].flatten()
                    )
                    rigid_correction["outlier_frames"] = np.logical_or(
                        rigid_correction["outlier_frames"], s2p.ops["badframes"]
                    )
                # -- non-rigid motion correction --
                if s2p.ops["nonrigid"]:
                    if idx == 0:
                        nonrigid_correction = {
                            **key,
                            "block_height": s2p.ops["block_size"][0],
                            "block_width": s2p.ops["block_size"][1],
                            "block_depth": 1,
                            "block_count_y": s2p.ops["nblocks"][0],
                            "block_count_x": s2p.ops["nblocks"][1],
                            "block_count_z": len(suite2p_dataset.planes),
                            "outlier_frames": s2p.ops["badframes"],
                        }
                    else:
                        nonrigid_correction["outlier_frames"] = np.logical_or(
                            nonrigid_correction["outlier_frames"], s2p.ops["badframes"]
                        )
                    for b_id, (b_y, b_x, bshift_y, bshift_x) in enumerate(
                        zip(
                            s2p.ops["xblock"],
                            s2p.ops["yblock"],
                            s2p.ops["yoff1"].T,
                            s2p.ops["xoff1"].T,
                        )
                    ):
                        if b_id in nonrigid_blocks:
                            nonrigid_blocks[b_id]["y_shifts"] = np.vstack(
                                [nonrigid_blocks[b_id]["y_shifts"], bshift_y]
                            )
                            nonrigid_blocks[b_id]["y_std"] = np.nanstd(
                                nonrigid_blocks[b_id]["y_shifts"].flatten()
                            )
                            nonrigid_blocks[b_id]["x_shifts"] = np.vstack(
                                [nonrigid_blocks[b_id]["x_shifts"], bshift_x]
                            )
                            nonrigid_blocks[b_id]["x_std"] = np.nanstd(
                                nonrigid_blocks[b_id]["x_shifts"].flatten()
                            )
                        else:
                            nonrigid_blocks[b_id] = {
                                **key,
                                "block_id": b_id,
                                "block_y": b_y,
                                "block_x": b_x,
                                "block_z": np.full_like(b_x, plane),
                                "y_shifts": bshift_y,
                                "x_shifts": bshift_x,
                                "z_shifts": np.full(
                                    (len(suite2p_dataset.planes), len(bshift_x)), 0
                                ),
                                "y_std": np.nanstd(bshift_y),
                                "x_std": np.nanstd(bshift_x),
                                "z_std": np.nan,
                            }

                # -- summary images --
                motion_correction_key = (
                    scan.ScanInfo.Field * Processing & key & field_keys[plane]
                ).fetch1("KEY")
                summary_images.append(
                    {
                        **motion_correction_key,
                        "ref_image": s2p.ref_image,
                        "average_image": s2p.mean_image,
                        "correlation_image": s2p.correlation_map,
                        "max_proj_image": s2p.max_proj_image,
                    }
                )

            self.insert1({**key, "motion_correct_channel": motion_correct_channel})
            if rigid_correction:
                self.RigidMotionCorrection.insert1(rigid_correction)
            if nonrigid_correction:
                self.NonRigidMotionCorrection.insert1(nonrigid_correction)
                self.Block.insert(nonrigid_blocks.values())
            self.Summary.insert(summary_images)
        elif method == "caiman":
            caiman_dataset = imaging_dataset

            self.insert1(
                {**key, "motion_correct_channel": caiman_dataset.alignment_channel}
            )

            is3D = caiman_dataset.params.motion["is3D"]
            if not caiman_dataset.params.motion["pw_rigid"]:
                # -- rigid motion correction --
                rigid_correction = {
                    **key,
                    "x_shifts": caiman_dataset.motion_correction["shifts_rig"][:, 0],
                    "y_shifts": caiman_dataset.motion_correction["shifts_rig"][:, 1],
                    "z_shifts": (
                        caiman_dataset.motion_correction["shifts_rig"][:, 2]
                        if is3D
                        else np.full_like(
                            caiman_dataset.motion_correction["shifts_rig"][:, 0], 0
                        )
                    ),
                    "x_std": np.nanstd(
                        caiman_dataset.motion_correction["shifts_rig"][:, 0]
                    ),
                    "y_std": np.nanstd(
                        caiman_dataset.motion_correction["shifts_rig"][:, 1]
                    ),
                    "z_std": (
                        np.nanstd(caiman_dataset.motion_correction["shifts_rig"][:, 2])
                        if is3D
                        else np.nan
                    ),
                    "outlier_frames": None,
                }

                self.RigidMotionCorrection.insert1(rigid_correction)
            else:
                # -- non-rigid motion correction --
                nonrigid_correction = {
                    **key,
                    "block_height": (
                        caiman_dataset.params.motion["strides"][0]
                        + caiman_dataset.params.motion["overlaps"][0]
                    ),
                    "block_width": (
                        caiman_dataset.params.motion["strides"][1]
                        + caiman_dataset.params.motion["overlaps"][1]
                    ),
                    "block_depth": (
                        caiman_dataset.params.motion["strides"][2]
                        + caiman_dataset.params.motion["overlaps"][2]
                        if is3D
                        else 1
                    ),
                    "block_count_x": len(
                        set(caiman_dataset.motion_correction["coord_shifts_els"][:, 0])
                    ),
                    "block_count_y": len(
                        set(caiman_dataset.motion_correction["coord_shifts_els"][:, 2])
                    ),
                    "block_count_z": (
                        len(
                            set(
                                caiman_dataset.motion_correction["coord_shifts_els"][
                                    :, 4
                                ]
                            )
                        )
                        if is3D
                        else 1
                    ),
                    "outlier_frames": None,
                }

                nonrigid_blocks = []
                for b_id in range(
                    len(caiman_dataset.motion_correction["x_shifts_els"][0, :])
                ):
                    nonrigid_blocks.append(
                        {
                            **key,
                            "block_id": b_id,
                            "block_x": np.arange(
                                *caiman_dataset.motion_correction["coord_shifts_els"][
                                    b_id, 0:2
                                ]
                            ),
                            "block_y": np.arange(
                                *caiman_dataset.motion_correction["coord_shifts_els"][
                                    b_id, 2:4
                                ]
                            ),
                            "block_z": (
                                np.arange(
                                    *caiman_dataset.motion_correction[
                                        "coord_shifts_els"
                                    ][b_id, 4:6]
                                )
                                if is3D
                                else np.full_like(
                                    np.arange(
                                        *caiman_dataset.motion_correction[
                                            "coord_shifts_els"
                                        ][b_id, 0:2]
                                    ),
                                    0,
                                )
                            ),
                            "x_shifts": caiman_dataset.motion_correction[
                                "x_shifts_els"
                            ][:, b_id],
                            "y_shifts": caiman_dataset.motion_correction[
                                "y_shifts_els"
                            ][:, b_id],
                            "z_shifts": (
                                caiman_dataset.motion_correction["z_shifts_els"][
                                    :, b_id
                                ]
                                if is3D
                                else np.full_like(
                                    caiman_dataset.motion_correction["x_shifts_els"][
                                        :, b_id
                                    ],
                                    0,
                                )
                            ),
                            "x_std": np.nanstd(
                                caiman_dataset.motion_correction["x_shifts_els"][
                                    :, b_id
                                ]
                            ),
                            "y_std": np.nanstd(
                                caiman_dataset.motion_correction["y_shifts_els"][
                                    :, b_id
                                ]
                            ),
                            "z_std": (
                                np.nanstd(
                                    caiman_dataset.motion_correction["z_shifts_els"][
                                        :, b_id
                                    ]
                                )
                                if is3D
                                else np.nan
                            ),
                        }
                    )

                self.NonRigidMotionCorrection.insert1(nonrigid_correction)
                self.Block.insert(nonrigid_blocks)

            # -- summary images --
            summary_images = [
                {
                    **key,
                    **fkey,
                    "ref_image": ref_image,
                    "average_image": ave_img,
                    "correlation_image": corr_img,
                    "max_proj_image": max_img,
                }
                for fkey, ref_image, ave_img, corr_img, max_img in zip(
                    field_keys,
                    caiman_dataset.motion_correction["reference_image"].transpose(
                        2, 0, 1
                    )
                    if is3D
                    else caiman_dataset.motion_correction["reference_image"][...][
                        np.newaxis, ...
                    ],
                    caiman_dataset.motion_correction["average_image"].transpose(2, 0, 1)
                    if is3D
                    else caiman_dataset.motion_correction["average_image"][...][
                        np.newaxis, ...
                    ],
                    caiman_dataset.motion_correction["correlation_image"].transpose(
                        2, 0, 1
                    )
                    if is3D
                    else caiman_dataset.motion_correction["correlation_image"][...][
                        np.newaxis, ...
                    ],
                    caiman_dataset.motion_correction["max_image"].transpose(2, 0, 1)
                    if is3D
                    else caiman_dataset.motion_correction["max_image"][...][
                        np.newaxis, ...
                    ],
                )
            ]
            self.Summary.insert(summary_images)
        else:
            raise NotImplementedError("Unknown/unimplemented method: {}".format(method))


# -------------- Segmentation --------------


@schema
class Segmentation(dj.Computed):
    definition = """ # Different mask segmentations.
    -> Processing
    """

    class Mask(dj.Part):
        definition = """ # A mask produced by segmentation.
        -> master
        mask            : smallint
        ---
        -> scan.Channel.proj(segmentation_channel='channel')  # channel used for segmentation
        mask_npix       : int       # number of pixels in ROIs
        mask_center_x   : int       # center x coordinate in pixel
        mask_center_y   : int       # center y coordinate in pixel
        mask_center_z   : int       # center z coordinate in pixel
        mask_xpix       : longblob  # x coordinates in pixels
        mask_ypix       : longblob  # y coordinates in pixels      
        mask_zpix       : longblob  # z coordinates in pixels        
        mask_weights    : longblob  # weights of the mask at the indices above
        """

    def make(self, key):
        method, imaging_dataset = get_loader_result(key, ProcessingTask)

        if method == "suite2p":
            suite2p_dataset = imaging_dataset

            # ---- iterate through all s2p plane outputs ----
            masks, cells = [], []
            for plane, s2p in suite2p_dataset.planes.items():
                mask_count = len(masks)  # increment mask id from all "plane"
                for mask_idx, (is_cell, cell_prob, mask_stat) in enumerate(
                    zip(s2p.iscell, s2p.cell_prob, s2p.stat)
                ):
                    masks.append(
                        {
                            **key,
                            "mask": mask_idx + mask_count,
                            "segmentation_channel": s2p.segmentation_channel,
                            "mask_npix": mask_stat["npix"],
                            "mask_center_x": mask_stat["med"][1],
                            "mask_center_y": mask_stat["med"][0],
                            "mask_center_z": mask_stat.get("iplane", plane),
                            "mask_xpix": mask_stat["xpix"],
                            "mask_ypix": mask_stat["ypix"],
                            "mask_zpix": np.full(
                                mask_stat["npix"], mask_stat.get("iplane", plane)
                            ),
                            "mask_weights": mask_stat["lam"],
                        }
                    )
                    if is_cell:
                        cells.append(
                            {
                                **key,
                                "mask_classification_method": "suite2p_default_classifier",
                                "mask": mask_idx + mask_count,
                                "mask_type": "soma",
                                "confidence": cell_prob,
                            }
                        )

            self.insert1(key)
            self.Mask.insert(masks, ignore_extra_fields=True)

            if cells:
                MaskClassification.insert1(
                    {**key, "mask_classification_method": "suite2p_default_classifier"},
                    allow_direct_insert=True,
                )
                MaskClassification.MaskType.insert(
                    cells, ignore_extra_fields=True, allow_direct_insert=True
                )
        elif method == "caiman":
            caiman_dataset = imaging_dataset

            # infer "segmentation_channel" - from params if available, else from caiman loader
            params = (ProcessingParamSet & key).fetch1("params")
            segmentation_channel = params.get(
                "segmentation_channel", caiman_dataset.segmentation_channel
            )

            masks, cells = [], []
            for mask in caiman_dataset.masks:
                masks.append(
                    {
                        **key,
                        "segmentation_channel": segmentation_channel,
                        "mask": mask["mask_id"],
                        "mask_npix": mask["mask_npix"],
                        "mask_center_x": mask["mask_center_x"],
                        "mask_center_y": mask["mask_center_y"],
                        "mask_center_z": mask["mask_center_z"],
                        "mask_xpix": mask["mask_xpix"],
                        "mask_ypix": mask["mask_ypix"],
                        "mask_zpix": mask["mask_zpix"],
                        "mask_weights": mask["mask_weights"],
                    }
                )
                if caiman_dataset.cnmf.estimates.idx_components is not None:
                    if mask["mask_id"] in caiman_dataset.cnmf.estimates.idx_components:
                        cells.append(
                            {
                                **key,
                                "mask_classification_method": "caiman_default_classifier",
                                "mask": mask["mask_id"],
                                "mask_type": "soma",
                            }
                        )

            self.insert1(key)
            self.Mask.insert(masks, ignore_extra_fields=True)

            if cells:
                MaskClassification.insert1(
                    {**key, "mask_classification_method": "caiman_default_classifier"},
                    allow_direct_insert=True,
                )
                MaskClassification.MaskType.insert(
                    cells, ignore_extra_fields=True, allow_direct_insert=True
                )
        else:
            raise NotImplementedError(f"Unknown/unimplemented method: {method}")


@schema
class MaskClassificationMethod(dj.Lookup):
    definition = """
    mask_classification_method: varchar(48)
    """

    contents = zip(["suite2p_default_classifier", "caiman_default_classifier"])


@schema
class MaskClassification(dj.Computed):
    definition = """
    -> Segmentation
    -> MaskClassificationMethod
    """

    class MaskType(dj.Part):
        definition = """
        -> master
        -> Segmentation.Mask
        ---
        -> MaskType
        confidence=null: float
        """

    def make(self, key):
        pass


# -------------- Activity Trace --------------


@schema
class Fluorescence(dj.Computed):
    definition = """  # fluorescence traces before spike extraction or filtering
    -> Segmentation
    """

    class Trace(dj.Part):
        definition = """
        -> master
        -> Segmentation.Mask
        -> scan.Channel.proj(fluo_channel='channel')  # the channel that this trace comes from         
        ---
        fluorescence                : longblob  # fluorescence trace associated with this mask
        neuropil_fluorescence=null  : longblob  # Neuropil fluorescence trace
        """

    def make(self, key):
        method, imaging_dataset = get_loader_result(key, ProcessingTask)

        if method == "suite2p":
            suite2p_dataset = imaging_dataset

            # ---- iterate through all s2p plane outputs ----
            fluo_traces, fluo_chn2_traces = [], []
            for s2p in suite2p_dataset.planes.values():
                mask_count = len(fluo_traces)  # increment mask id from all "plane"
                for mask_idx, (f, fneu) in enumerate(zip(s2p.F, s2p.Fneu)):
                    fluo_traces.append(
                        {
                            **key,
                            "mask": mask_idx + mask_count,
                            "fluo_channel": 0,
                            "fluorescence": f,
                            "neuropil_fluorescence": fneu,
                        }
                    )
                if len(s2p.F_chan2):
                    mask_chn2_count = len(
                        fluo_chn2_traces
                    )  # increment mask id from all planes
                    for mask_idx, (f2, fneu2) in enumerate(
                        zip(s2p.F_chan2, s2p.Fneu_chan2)
                    ):
                        fluo_chn2_traces.append(
                            {
                                **key,
                                "mask": mask_idx + mask_chn2_count,
                                "fluo_channel": 1,
                                "fluorescence": f2,
                                "neuropil_fluorescence": fneu2,
                            }
                        )

            self.insert1(key)
            self.Trace.insert(fluo_traces + fluo_chn2_traces)
        elif method == "caiman":
            caiman_dataset = imaging_dataset

            # infer "segmentation_channel" - from params if available, else from caiman loader
            params = (ProcessingParamSet & key).fetch1("params")
            segmentation_channel = params.get(
                "segmentation_channel", caiman_dataset.segmentation_channel
            )

            fluo_traces = []
            for mask in caiman_dataset.masks:
                fluo_traces.append(
                    {
                        **key,
                        "mask": mask["mask_id"],
                        "fluo_channel": segmentation_channel,
                        "fluorescence": mask["inferred_trace"],
                    }
                )

            self.insert1(key)
            self.Trace.insert(fluo_traces)

        else:
            raise NotImplementedError("Unknown/unimplemented method: {}".format(method))


@schema
class ActivityExtractionMethod(dj.Lookup):
    definition = """
    extraction_method: varchar(32)
    """

    contents = zip(["suite2p_deconvolution", "caiman_deconvolution", "caiman_dff"])


@schema
class Activity(dj.Computed):
    definition = """  # inferred neural activity from fluorescence trace - e.g. dff, spikes
    -> Fluorescence
    -> ActivityExtractionMethod
    """

    class Trace(dj.Part):
        definition = """  #
        -> master
        -> Fluorescence.Trace
        ---
        activity_trace: longblob  #
        """

    @property
    def key_source(self):
        suite2p_key_source = (
            Fluorescence
            * ActivityExtractionMethod
            * ProcessingParamSet.proj("processing_method")
            & 'processing_method = "suite2p"'
            & 'extraction_method LIKE "suite2p%"'
        )
        caiman_key_source = (
            Fluorescence
            * ActivityExtractionMethod
            * ProcessingParamSet.proj("processing_method")
            & 'processing_method = "caiman"'
            & 'extraction_method LIKE "caiman%"'
        )
        return suite2p_key_source.proj() + caiman_key_source.proj()

    def make(self, key):
        method, imaging_dataset = get_loader_result(key, ProcessingTask)

        if method == "suite2p":
            if key["extraction_method"] == "suite2p_deconvolution":
                suite2p_dataset = imaging_dataset
                # ---- iterate through all s2p plane outputs ----
                spikes = [
                    dict(key,
                         mask=mask_idx,
                         fluo_channel=0,
                         activity_trace=spks,
                      )
                      for mask_idx, spks in enumerate( 
                          s for plane in suite2p_dataset.planes.values()  
                                for s in plane.spks)
                ]

                self.insert1(key)
                self.Trace.insert(spikes)
        elif method == "caiman":
            caiman_dataset = imaging_dataset

            if key["extraction_method"] in ("caiman_deconvolution", "caiman_dff"):
                attr_mapper = {"caiman_deconvolution": "spikes", "caiman_dff": "dff"}

                # infer "segmentation_channel" - from params if available, else from caiman loader
                params = (ProcessingParamSet & key).fetch1("params")
                segmentation_channel = params.get(
                    "segmentation_channel", caiman_dataset.segmentation_channel
                )

                self.insert1(key)
                self.Trace.insert(     
                        dict(
                            key,
                            mask=mask["mask_id"],
                            fluo_channel=segmentation_channel,
                            activity_trace=mask[
                                attr_mapper[key["extraction_method"]]
                            ],
                        )
                        for mask in caiman_dataset.masks
                )
        else:
            raise NotImplementedError("Unknown/unimplemented method: {}".format(method))


# ---------------- HELPER FUNCTIONS ----------------


_table_attribute_mapper = {
    "ProcessingTask": "processing_output_dir",
    "Curation": "curation_output_dir",
}


def get_loader_result(key, table):
    """
    Retrieve the loaded processed imaging results from the loader (e.g. suite2p, caiman, etc.)
        :param key: the `key` to one entry of ProcessingTask or Curation
        :param table: the class defining the table to retrieve
         the loaded results from (e.g. ProcessingTask, Curation)
        :return: a loader object of the loaded results
         (e.g. suite2p.Suite2p, caiman.CaImAn, etc.)
    """
    method, output_dir = (ProcessingParamSet * table & key).fetch1(
        "processing_method", _table_attribute_mapper[table.__name__]
    )

    output_path = find_full_path(get_imaging_root_data_dir(), output_dir)

    if method == "suite2p":
        from element_interface import suite2p_loader

        loaded_dataset = suite2p_loader.Suite2p(output_path)
    elif method == "caiman":
        from element_interface import caiman_loader

        loaded_dataset = caiman_loader.CaImAn(output_path)
    else:
        raise NotImplementedError("Unknown/unimplemented method: {}".format(method))

    return method, loaded_dataset<|MERGE_RESOLUTION|>--- conflicted
+++ resolved
@@ -276,13 +276,8 @@
 
                 suite2p_params = (ProcessingParamSet & key).fetch1("params")
                 suite2p_params["save_path0"] = output_dir
-<<<<<<< HEAD
+
                 suite2p_params["fs"] = (scan.ScanInfo & key).fetch1("fps")
-=======
-                suite2p_params["fs"] = (
-                    scan.ScanInfo & key
-                ).fetch1("fps")
->>>>>>> 164f9d49
 
                 input_format = pathlib.Path(image_files[0]).suffix
                 suite2p_params["input_format"] = input_format[1:]
@@ -301,17 +296,10 @@
             elif method == "caiman":
                 from element_interface.run_caiman import run_caiman
 
-<<<<<<< HEAD
-                params = (ProcessingParamSet & key).fetch1("params")
-                sampling_rate = (scan.ScanInfo & key).fetch1("fps")
-
-                ndepths = (scan.ScanInfo & key).fetch1("ndepths")
-=======
                 params = (ProcessingTask * ProcessingParamSet & key).fetch1("params")
                 sampling_rate, ndepths = (
                     scan.ScanInfo & key
                 ).fetch1("fps", "ndepths")
->>>>>>> 164f9d49
 
                 is3D = bool(ndepths > 1)
                 if is3D:
