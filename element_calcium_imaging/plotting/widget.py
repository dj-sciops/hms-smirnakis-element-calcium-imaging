from functools import partial
from plotly.io import from_json
from plotly import graph_objects as go
from ipywidgets import widgets as wg
from ..imaging_report import TraceReport, ScanLevelReport

from . import cell_plot


def main(imaging, usedb=False):
    motioncorrection_dropdown = wg.Dropdown(
        options=imaging.Segmentation.fetch("KEY"),
        description="Result:",
        description_tooltip='Press "Load" to visualize the cells identified.',
        disabled=False,
        layout=wg.Layout(
            width="95%",
            display="flex",
            flex_flow="row",
            justify_content="space-between",
            grid_area="motioncorrection_dropdown",
        ),
        style={"description_width": "80px"},
    )

    load_button = wg.Button(
        description="Load Image",
        tooltip="Load the average image.",
        layout=wg.Layout(width="120px", grid_area="load_button"),
    )

    FIG1_WIDTH = 600
    FIG1_LAYOUT = go.Layout(
        margin=dict(l=0, r=40, b=0, t=65, pad=0),
        width=FIG1_WIDTH,
        height=600,

        transition={"duration": 0},
        title={
            "text": "Average Image with Cells",
            "xanchor": "center",
            "yanchor": "top",
            "y": 0.97,
            "x": 0.5,
        },
        xaxis={
            "title": "X (px)",
            "visible": True,
            "showticklabels": True,
            "showgrid": False,
        },
        yaxis={
            "title": "Y (px)",
            "visible": True,
            "showticklabels": True,
            "showgrid": False,
        },
        paper_bgcolor="rgba(0,0,0,0)",
        plot_bgcolor="rgba(0,0,0,0)",
        modebar_remove=[
            "zoom",
            "resetScale",
            "pan",
            "select",
            "zoomIn",
            "zoomOut",
            "autoScale2d",
        ],
        shapes=[
            go.layout.Shape(
                type="rect",
                xref="paper",
                yref="paper",
                x0=0.035,
                y0=0,
                x1=0.965,
                y1=1.0,
                line={"width": 1, "color": "black"},
            )
        ],
    )
    fig1 = go.Figure(
        go.Image(
            z=None,
            hovertemplate="x: %{x} <br>y: %{y} <br>mask_id: %{customdata} <extra></extra>",
            customdata=None,
        ),
        layout=FIG1_LAYOUT,
    )

    FIG2_WIDTH = 600
    FIG2_HEIGHT = 600
    fig2_layout = cell_plot.get_tracelayout(None, width=FIG2_WIDTH, height=FIG2_HEIGHT)

    fig2 = go.Figure(
        [
            go.Scatter(
                x=None,
                y=None,
                name="Fluorescence",
                yaxis="y1",
            ),
            go.Scatter(x=None, y=None, name="Calcium Event", yaxis="y2"),
        ],
        layout=fig2_layout,
    )

    fig1_widget = go.FigureWidget(fig1)
    fig2_widget = go.FigureWidget(fig2)

    def tooltip_click(trace, points, selector):
        mask_id = trace.customdata[points.ys[0]][points.xs[0]]

        if mask_id > -1:
            cell_traces_figobj = from_json(
                (
<<<<<<< HEAD
                    TraceReport
                    & motioncorrection_dropdown.value
                    & f"mask='{mask_id}'"
=======
                    TraceReport & motioncorrection_dropdown.value & f"mask='{mask_id}'"
>>>>>>> 829a747c
                ).fetch1("cell_traces")
            )

            with fig2_widget.batch_update():
                fig2_widget.data[0].x = cell_traces_figobj.data[0].x
                fig2_widget.data[0].y = cell_traces_figobj.data[0].y
                fig2_widget.data[0].name = cell_traces_figobj.data[0].name
                fig2_widget.data[1].x = cell_traces_figobj.data[1].x
                fig2_widget.data[1].y = cell_traces_figobj.data[1].y
                fig2_widget.data[1].name = cell_traces_figobj.data[1].name
                fig2_widget.layout["title"] = {
                    "text": f"Trace for Cell {mask_id}",
                    "xanchor": "center",
                    "yanchor": "top",
                    "y": 0.97,
                    "x": 0.5,
                }

    def response(change, usedb=False):
        if usedb:
            cell_overlayed_image = from_json(
                (ScanLevelReport & motioncorrection_dropdown.value).fetch1(
                    "cell_overlayed_image"
                )
            )

            with fig1_widget.batch_update():
                fig1_widget.data[0].z = cell_overlayed_image.data[0].z
                fig1_widget.data[0].customdata = cell_overlayed_image.data[0].customdata

                fig2_widget.data[0].x = None
                fig2_widget.data[0].y = None
                fig2_widget.data[1].x = None
                fig2_widget.data[1].y = None
        else:

            background_with_cells, cells_maskid_image = cell_plot.image_components(
                imaging, motioncorrection_dropdown.value
            )

            with fig1_widget.batch_update():
                fig1_widget.data[0].z = background_with_cells
                fig1_widget.data[0].customdata = cells_maskid_image

                fig2_widget.layout.title = {
                    "text": "Trace",
                    "xanchor": "center",
                    "yanchor": "top",
                    "y": 0.97,
                    "x": 0.5,
                }
                fig2_widget.data[0].x = None
                fig2_widget.data[0].y = None
                fig2_widget.data[1].x = None
                fig2_widget.data[1].y = None

    fig1_widget.data[0].on_click(tooltip_click)
    load_button.on_click(partial(response, usedb=usedb))

    return wg.VBox(
        [
            wg.HBox(
                [motioncorrection_dropdown, load_button],
                layout=wg.Layout(width=f"{FIG1_WIDTH+FIG2_WIDTH}px"),
            ),
            wg.HBox([fig1_widget, fig2_widget]),
        ]
    )
<|MERGE_RESOLUTION|>--- conflicted
+++ resolved
@@ -1,191 +1,183 @@
-from functools import partial
-from plotly.io import from_json
-from plotly import graph_objects as go
-from ipywidgets import widgets as wg
-from ..imaging_report import TraceReport, ScanLevelReport
-
-from . import cell_plot
-
-
-def main(imaging, usedb=False):
-    motioncorrection_dropdown = wg.Dropdown(
-        options=imaging.Segmentation.fetch("KEY"),
-        description="Result:",
-        description_tooltip='Press "Load" to visualize the cells identified.',
-        disabled=False,
-        layout=wg.Layout(
-            width="95%",
-            display="flex",
-            flex_flow="row",
-            justify_content="space-between",
-            grid_area="motioncorrection_dropdown",
-        ),
-        style={"description_width": "80px"},
-    )
-
-    load_button = wg.Button(
-        description="Load Image",
-        tooltip="Load the average image.",
-        layout=wg.Layout(width="120px", grid_area="load_button"),
-    )
-
-    FIG1_WIDTH = 600
-    FIG1_LAYOUT = go.Layout(
-        margin=dict(l=0, r=40, b=0, t=65, pad=0),
-        width=FIG1_WIDTH,
-        height=600,
-
-        transition={"duration": 0},
-        title={
-            "text": "Average Image with Cells",
-            "xanchor": "center",
-            "yanchor": "top",
-            "y": 0.97,
-            "x": 0.5,
-        },
-        xaxis={
-            "title": "X (px)",
-            "visible": True,
-            "showticklabels": True,
-            "showgrid": False,
-        },
-        yaxis={
-            "title": "Y (px)",
-            "visible": True,
-            "showticklabels": True,
-            "showgrid": False,
-        },
-        paper_bgcolor="rgba(0,0,0,0)",
-        plot_bgcolor="rgba(0,0,0,0)",
-        modebar_remove=[
-            "zoom",
-            "resetScale",
-            "pan",
-            "select",
-            "zoomIn",
-            "zoomOut",
-            "autoScale2d",
-        ],
-        shapes=[
-            go.layout.Shape(
-                type="rect",
-                xref="paper",
-                yref="paper",
-                x0=0.035,
-                y0=0,
-                x1=0.965,
-                y1=1.0,
-                line={"width": 1, "color": "black"},
-            )
-        ],
-    )
-    fig1 = go.Figure(
-        go.Image(
-            z=None,
-            hovertemplate="x: %{x} <br>y: %{y} <br>mask_id: %{customdata} <extra></extra>",
-            customdata=None,
-        ),
-        layout=FIG1_LAYOUT,
-    )
-
-    FIG2_WIDTH = 600
-    FIG2_HEIGHT = 600
-    fig2_layout = cell_plot.get_tracelayout(None, width=FIG2_WIDTH, height=FIG2_HEIGHT)
-
-    fig2 = go.Figure(
-        [
-            go.Scatter(
-                x=None,
-                y=None,
-                name="Fluorescence",
-                yaxis="y1",
-            ),
-            go.Scatter(x=None, y=None, name="Calcium Event", yaxis="y2"),
-        ],
-        layout=fig2_layout,
-    )
-
-    fig1_widget = go.FigureWidget(fig1)
-    fig2_widget = go.FigureWidget(fig2)
-
-    def tooltip_click(trace, points, selector):
-        mask_id = trace.customdata[points.ys[0]][points.xs[0]]
-
-        if mask_id > -1:
-            cell_traces_figobj = from_json(
-                (
-<<<<<<< HEAD
-                    TraceReport
-                    & motioncorrection_dropdown.value
-                    & f"mask='{mask_id}'"
-=======
-                    TraceReport & motioncorrection_dropdown.value & f"mask='{mask_id}'"
->>>>>>> 829a747c
-                ).fetch1("cell_traces")
-            )
-
-            with fig2_widget.batch_update():
-                fig2_widget.data[0].x = cell_traces_figobj.data[0].x
-                fig2_widget.data[0].y = cell_traces_figobj.data[0].y
-                fig2_widget.data[0].name = cell_traces_figobj.data[0].name
-                fig2_widget.data[1].x = cell_traces_figobj.data[1].x
-                fig2_widget.data[1].y = cell_traces_figobj.data[1].y
-                fig2_widget.data[1].name = cell_traces_figobj.data[1].name
-                fig2_widget.layout["title"] = {
-                    "text": f"Trace for Cell {mask_id}",
-                    "xanchor": "center",
-                    "yanchor": "top",
-                    "y": 0.97,
-                    "x": 0.5,
-                }
-
-    def response(change, usedb=False):
-        if usedb:
-            cell_overlayed_image = from_json(
-                (ScanLevelReport & motioncorrection_dropdown.value).fetch1(
-                    "cell_overlayed_image"
-                )
-            )
-
-            with fig1_widget.batch_update():
-                fig1_widget.data[0].z = cell_overlayed_image.data[0].z
-                fig1_widget.data[0].customdata = cell_overlayed_image.data[0].customdata
-
-                fig2_widget.data[0].x = None
-                fig2_widget.data[0].y = None
-                fig2_widget.data[1].x = None
-                fig2_widget.data[1].y = None
-        else:
-
-            background_with_cells, cells_maskid_image = cell_plot.image_components(
-                imaging, motioncorrection_dropdown.value
-            )
-
-            with fig1_widget.batch_update():
-                fig1_widget.data[0].z = background_with_cells
-                fig1_widget.data[0].customdata = cells_maskid_image
-
-                fig2_widget.layout.title = {
-                    "text": "Trace",
-                    "xanchor": "center",
-                    "yanchor": "top",
-                    "y": 0.97,
-                    "x": 0.5,
-                }
-                fig2_widget.data[0].x = None
-                fig2_widget.data[0].y = None
-                fig2_widget.data[1].x = None
-                fig2_widget.data[1].y = None
-
-    fig1_widget.data[0].on_click(tooltip_click)
-    load_button.on_click(partial(response, usedb=usedb))
-
-    return wg.VBox(
-        [
-            wg.HBox(
-                [motioncorrection_dropdown, load_button],
-                layout=wg.Layout(width=f"{FIG1_WIDTH+FIG2_WIDTH}px"),
-            ),
-            wg.HBox([fig1_widget, fig2_widget]),
-        ]
-    )
+from functools import partial
+from plotly.io import from_json
+from plotly import graph_objects as go
+from ipywidgets import widgets as wg
+from ..imaging_report import TraceReport, ScanLevelReport
+
+from . import cell_plot
+
+
+def main(imaging, usedb=False):
+    motioncorrection_dropdown = wg.Dropdown(
+        options=imaging.Segmentation.fetch("KEY"),
+        description="Result:",
+        description_tooltip='Press "Load" to visualize the cells identified.',
+        disabled=False,
+        layout=wg.Layout(
+            width="95%",
+            display="flex",
+            flex_flow="row",
+            justify_content="space-between",
+            grid_area="motioncorrection_dropdown",
+        ),
+        style={"description_width": "80px"},
+    )
+
+    load_button = wg.Button(
+        description="Load Image",
+        tooltip="Load the average image.",
+        layout=wg.Layout(width="120px", grid_area="load_button"),
+    )
+
+    FIG1_WIDTH = 600
+    FIG1_LAYOUT = go.Layout(
+        margin=dict(l=0, r=40, b=0, t=65, pad=0),
+        width=FIG1_WIDTH,
+        height=600,
+        transition={"duration": 0},
+        title={
+            "text": "Average Image with Cells",
+            "xanchor": "center",
+            "yanchor": "top",
+            "y": 0.97,
+            "x": 0.5,
+        },
+        xaxis={
+            "title": "X (px)",
+            "visible": True,
+            "showticklabels": True,
+            "showgrid": False,
+        },
+        yaxis={
+            "title": "Y (px)",
+            "visible": True,
+            "showticklabels": True,
+            "showgrid": False,
+        },
+        paper_bgcolor="rgba(0,0,0,0)",
+        plot_bgcolor="rgba(0,0,0,0)",
+        modebar_remove=[
+            "zoom",
+            "resetScale",
+            "pan",
+            "select",
+            "zoomIn",
+            "zoomOut",
+            "autoScale2d",
+        ],
+        shapes=[
+            go.layout.Shape(
+                type="rect",
+                xref="paper",
+                yref="paper",
+                x0=0.035,
+                y0=0,
+                x1=0.965,
+                y1=1.0,
+                line={"width": 1, "color": "black"},
+            )
+        ],
+    )
+    fig1 = go.Figure(
+        go.Image(
+            z=None,
+            hovertemplate="x: %{x} <br>y: %{y} <br>mask_id: %{customdata} <extra></extra>",
+            customdata=None,
+        ),
+        layout=FIG1_LAYOUT,
+    )
+
+    FIG2_WIDTH = 600
+    FIG2_HEIGHT = 600
+    fig2_layout = cell_plot.get_tracelayout(None, width=FIG2_WIDTH, height=FIG2_HEIGHT)
+
+    fig2 = go.Figure(
+        [
+            go.Scatter(
+                x=None,
+                y=None,
+                name="Fluorescence",
+                yaxis="y1",
+            ),
+            go.Scatter(x=None, y=None, name="Calcium Event", yaxis="y2"),
+        ],
+        layout=fig2_layout,
+    )
+
+    fig1_widget = go.FigureWidget(fig1)
+    fig2_widget = go.FigureWidget(fig2)
+
+    def tooltip_click(trace, points, selector):
+        mask_id = trace.customdata[points.ys[0]][points.xs[0]]
+
+        if mask_id > -1:
+            cell_traces_figobj = from_json(
+                (
+                    TraceReport & motioncorrection_dropdown.value & f"mask='{mask_id}'"
+                ).fetch1("cell_traces")
+            )
+
+            with fig2_widget.batch_update():
+                fig2_widget.data[0].x = cell_traces_figobj.data[0].x
+                fig2_widget.data[0].y = cell_traces_figobj.data[0].y
+                fig2_widget.data[0].name = cell_traces_figobj.data[0].name
+                fig2_widget.data[1].x = cell_traces_figobj.data[1].x
+                fig2_widget.data[1].y = cell_traces_figobj.data[1].y
+                fig2_widget.data[1].name = cell_traces_figobj.data[1].name
+                fig2_widget.layout["title"] = {
+                    "text": f"Trace for Cell {mask_id}",
+                    "xanchor": "center",
+                    "yanchor": "top",
+                    "y": 0.97,
+                    "x": 0.5,
+                }
+
+    def response(change, usedb=False):
+        if usedb:
+            cell_overlayed_image = from_json(
+                (ScanLevelReport & motioncorrection_dropdown.value).fetch1(
+                    "cell_overlayed_image"
+                )
+            )
+
+            with fig1_widget.batch_update():
+                fig1_widget.data[0].z = cell_overlayed_image.data[0].z
+                fig1_widget.data[0].customdata = cell_overlayed_image.data[0].customdata
+
+                fig2_widget.data[0].x = None
+                fig2_widget.data[0].y = None
+                fig2_widget.data[1].x = None
+                fig2_widget.data[1].y = None
+        else:
+            background_with_cells, cells_maskid_image = cell_plot.figure_data(
+                imaging, motioncorrection_dropdown.value
+            )
+
+            with fig1_widget.batch_update():
+                fig1_widget.data[0].z = background_with_cells
+                fig1_widget.data[0].customdata = cells_maskid_image
+
+                fig2_widget.layout.title = {
+                    "text": "Trace",
+                    "xanchor": "center",
+                    "yanchor": "top",
+                    "y": 0.97,
+                    "x": 0.5,
+                }
+                fig2_widget.data[0].x = None
+                fig2_widget.data[0].y = None
+                fig2_widget.data[1].x = None
+                fig2_widget.data[1].y = None
+
+    fig1_widget.data[0].on_click(tooltip_click)
+    load_button.on_click(partial(response, usedb=usedb))
+
+    return wg.VBox(
+        [
+            wg.HBox(
+                [motioncorrection_dropdown, load_button],
+                layout=wg.Layout(width=f"{FIG1_WIDTH+FIG2_WIDTH}px"),
+            ),
+            wg.HBox([fig1_widget, fig2_widget]),
+        ]
+    )