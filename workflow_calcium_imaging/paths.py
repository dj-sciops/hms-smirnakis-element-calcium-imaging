--- conflicted
+++ resolved
@@ -14,7 +14,6 @@
         return imaging_root_dirs
 
 
-<<<<<<< HEAD
 def _find_files_by_type(scan_key, filetype: str):
     """Uses roots + relative SessionDirectory, returns list of files with filetype"""
     sess_dir = find_full_path(
@@ -22,10 +21,6 @@
         (session.SessionDirectory & scan_key).fetch1("session_dir"),
     )
     return sess_dir, [fp.as_posix() for fp in sess_dir.glob(filetype)]
-=======
-    sess_dir = data_dir / (session.SessionDirectory &
-                           scan_key).fetch1("session_dir")
->>>>>>> 2b38c7af
 
 
 def get_scan_image_files(scan_key):
@@ -39,21 +34,7 @@
 
 def get_scan_box_files(scan_key):
     # Folder structure: root / subject / session / .sbx
-<<<<<<< HEAD
     sess_dir, sbx_filepaths = _find_files_by_type(scan_key, "*.sbx")
-=======
-    data_dir = get_imaging_root_data_dir()
-
-    from .pipeline import session
-
-    sess_dir = data_dir / (session.SessionDirectory &
-                           scan_key).fetch1("session_dir")
-
-    if not sess_dir.exists():
-        raise FileNotFoundError(f"Session directory not found ({sess_dir})")
-
-    sbx_filepaths = [fp.as_posix() for fp in sess_dir.glob("*.sbx")]
->>>>>>> 2b38c7af
     if sbx_filepaths:
         return sbx_filepaths
     else:
@@ -62,21 +43,7 @@
 
 def get_nd2_files(scan_key):
     # Folder structure: root / subject / session / .nd2
-<<<<<<< HEAD
     sess_dir, nd2_filepaths = _find_files_by_type(scan_key, "*.nd2")
-=======
-    data_dir = get_imaging_root_data_dir()
-
-    from .pipeline import session
-
-    sess_dir = data_dir / (session.SessionDirectory &
-                           scan_key).fetch1("session_dir")
-
-    if not sess_dir.exists():
-        raise FileNotFoundError(f"Session directory not found ({sess_dir})")
-
-    nd2_filepaths = [fp.as_posix() for fp in sess_dir.glob("*.nd2")]
->>>>>>> 2b38c7af
     if nd2_filepaths:
         return nd2_filepaths
     else:
@@ -85,17 +52,7 @@
 
 def get_prairieview_files(scan_key):
     # Folder structure: root / subject / session / .tif
-    data_dir = get_imaging_root_data_dir()
-
-    from .pipeline import session
-
-    sess_dir = data_dir / (session.SessionDirectory &
-                           scan_key).fetch1("session_dir")
-
-    if not sess_dir.exists():
-        raise FileNotFoundError(f"Session directory not found ({sess_dir})")
-
-    pv_filepaths = [fp.as_posix() for fp in sess_dir.glob("*.tif")]
+    sess_dir, pv_filepaths = _find_files_by_type(scan_key, "*.tif")
     if pv_filepaths:
         return pv_filepaths
     else:
